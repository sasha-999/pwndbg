from __future__ import annotations

import re
import signal

import gdb

import pwndbg.color
import pwndbg.commands
import pwndbg.gdblib
from pwndbg.commands import load_commands
from pwndbg.gdblib import load_gdblib

load_commands()
load_gdblib()

# TODO: Convert these to gdblib modules and remove this
try:
    import pwndbg.disasm
    import pwndbg.disasm.aarch64
    import pwndbg.disasm.arm
    import pwndbg.disasm.jump
    import pwndbg.disasm.mips
    import pwndbg.disasm.ppc
    import pwndbg.disasm.riscv
    import pwndbg.disasm.sparc
    import pwndbg.disasm.x86
    import pwndbg.heap
except ModuleNotFoundError:
    pass

import pwndbg.exception
import pwndbg.lib.version
import pwndbg.ui

__version__ = pwndbg.lib.version.__version__
version = __version__

from pwndbg.gdblib import gdb_version
from pwndbg.gdblib import prompt

prompt.set_prompt()

pre_commands = f"""
set confirm off
set verbose off
set pagination off
set height 0
set history save on
set follow-fork-mode child
set backtrace past-main on
set step-mode on
set print pretty on
set width {pwndbg.ui.get_window_size()[1]}
handle SIGALRM nostop print nopass
handle SIGBUS  stop   print nopass
handle SIGPIPE nostop print nopass
handle SIGSEGV stop   print nopass
<<<<<<< HEAD
alias afl = info functions
alias disas = disassemble
""".strip() % (
    pwndbg.ui.get_window_size()[1]
)
=======
""".strip()
>>>>>>> f2c4e2bf

# See https://github.com/pwndbg/pwndbg/issues/808
if gdb_version[0] <= 9:
    pre_commands += "\nset remote search-memory-packet off"

for line in pre_commands.strip().splitlines():
    gdb.execute(line)

# This may throw an exception, see pwndbg/pwndbg#27
try:
    gdb.execute("set disassembly-flavor intel")
except gdb.error:
    pass

# handle resize event to align width and completion
signal.signal(
    signal.SIGWINCH,
    lambda signum, frame: gdb.execute("set width %i" % pwndbg.ui.get_window_size()[1]),
)

# Reading Comment file
from pwndbg.commands import comments

comments.init()

from pwndbg.gdblib import config_mod

config_mod.init_params()<|MERGE_RESOLUTION|>--- conflicted
+++ resolved
@@ -56,15 +56,7 @@
 handle SIGBUS  stop   print nopass
 handle SIGPIPE nostop print nopass
 handle SIGSEGV stop   print nopass
-<<<<<<< HEAD
-alias afl = info functions
-alias disas = disassemble
-""".strip() % (
-    pwndbg.ui.get_window_size()[1]
-)
-=======
 """.strip()
->>>>>>> f2c4e2bf
 
 # See https://github.com/pwndbg/pwndbg/issues/808
 if gdb_version[0] <= 9:
